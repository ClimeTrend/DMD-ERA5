"""
dmd-era5: Running DMD on ERA5 data
"""

from __future__ import annotations

from importlib.metadata import version

from dmd_era5.config_parser import config_parser
from dmd_era5.config_reader import config_reader
from dmd_era5.create_mock_data import create_mock_era5
from dmd_era5.dvc_tools import add_data_to_dvc, retrieve_data_from_dvc
from dmd_era5.logger import log_and_print, setup_logger
from dmd_era5.slice_tools import (
    resample_era5_dataset,
    slice_era5_dataset,
    standardize_data,
)

__all__ = [
    "config_reader",
    "setup_logger",
    "log_and_print",
    "resample_era5_dataset",
    "slice_era5_dataset",
    "create_mock_era5",
    "standardize_data",
<<<<<<< HEAD
    "add_data_to_dvc",
    "retrieve_data_from_dvc",
=======
    "config_parser",
>>>>>>> d554e340
]
__version__ = version(__name__)<|MERGE_RESOLUTION|>--- conflicted
+++ resolved
@@ -25,11 +25,8 @@
     "slice_era5_dataset",
     "create_mock_era5",
     "standardize_data",
-<<<<<<< HEAD
+    "config_parser",
     "add_data_to_dvc",
     "retrieve_data_from_dvc",
-=======
-    "config_parser",
->>>>>>> d554e340
 ]
 __version__ = version(__name__)