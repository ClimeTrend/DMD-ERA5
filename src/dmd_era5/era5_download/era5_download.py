import logging
import os
import sys
from datetime import datetime, timedelta

import numpy as np
import xarray as xr
from dvc.repo import Repo as DvcRepo
from pyprojroot import here

from dmd_era5 import (
    add_data_to_dvc,
    config_reader,
    create_mock_era5,
    log_and_print,
<<<<<<< HEAD
    retrieve_data_from_dvc,
=======
    resample_era5_dataset,
>>>>>>> 3ad083b7
    setup_logger,
    slice_era5_dataset,
)

config = config_reader("era5-download")
logger = setup_logger("ERA5Download", "era5_download.log")

console_handler = logging.StreamHandler(sys.stdout)
console_handler.setFormatter(
    logging.Formatter("%(asctime)s - %(name)s - %(levelname)s - %(message)s")
)
logger.addHandler(console_handler)


def validate_time_parameters(parsed_config: dict) -> None:
    """
    Validate the time-related parameters in the from the user config.

    Args:
        parsed_config (dict): The parsed configuration dictionary.

    Raises:
        ValueError: If any of the time parameters are invalid or inconsistent.
    """

    start_datetime = parsed_config["start_datetime"]
    end_datetime = parsed_config["end_datetime"]
    delta_time = parsed_config["delta_time"]

    # Check if end datetime is after start datetime
    if end_datetime <= start_datetime:
        msg = "End datetime must be after start datetime"
        raise ValueError(msg)

    # Check if the time range is at least as long as delta_time
    if (end_datetime - start_datetime) < delta_time:
        msg = f"""Time range must be at least as long as delta_time.
        {end_datetime} - {start_datetime} < {delta_time}"""
        raise ValueError(msg)

    # Check if delta_time is positive
    if delta_time <= timedelta(0):
        msg = "delta_time must be positive."
        raise ValueError(msg)

    # Check if start_datetime is not in the future
    if start_datetime > datetime.now():
        msg = "Start date cannot be in the future."
        raise ValueError(msg)


def config_parser(config: dict = config) -> dict:
    """
    Parse the configuration dictionary and return a dictionary object.

    Args:
        config (dict): Configuration dictionary with the configuration parameters.

    Returns:
        dict: Dictionary with the parsed configuration parameters.
    """

    parsed_config = {}

    # Validate the required fields
    required_fields = [
        "source_path",
        "start_datetime",
        "end_datetime",
        "delta_time",
        "variables",
        "levels",
    ]

    for field in required_fields:
        if field not in config:
            msg = f"Missing required field in config: {field}"
            logger.error(msg)
            raise ValueError(msg)

    # ------------ Parse the source path ------------
    parsed_config["source_path"] = config["source_path"]

    # ------------ Parse the start date and time ------------
    try:
        parsed_config["start_datetime"] = datetime.fromisoformat(
            config["start_datetime"]
        )
    except ValueError as e:
        msg = f"Invalid start datetime format in config: {e}"
        logger.error(msg)
        raise ValueError(msg) from e

    # ------------ Parse the delta time ------------
    delta_time_mapping = {
        "h": lambda x: timedelta(hours=int(x)),
        "d": lambda x: timedelta(days=int(x)),
        "w": lambda x: timedelta(weeks=int(x)),
        "m": lambda x: timedelta(days=int(x) * 365 // 12),
        "y": lambda x: timedelta(days=int(x) * 365),
    }

    try:
        # Get the unit of the delta time
        unit = config["delta_time"][-1].lower()

        # Get the number of units
        num_units = int(config["delta_time"][:-1])

        if unit in delta_time_mapping:
            parsed_config["delta_time"] = delta_time_mapping[unit](num_units)
        else:
            msg = f"Unsupported delta_time format in config: {config['delta_time']}"
            logger.error(msg)
            raise ValueError(msg)

    except ValueError as e:
        msg = f"Error parsing delta_time from config: {e}"
        logger.error(msg)
        raise ValueError(msg) from e

    # ------------ Parse the end date and time ------------
    try:
        parsed_config["end_datetime"] = datetime.fromisoformat(config["end_datetime"])
    except ValueError as e:
        msg = f"Invalid end datetime format in config: {e}"
        logger.error(msg)
        raise ValueError(msg) from e

    # Validate the time parameters
    validate_time_parameters(parsed_config)

    # ------------ Parse variables ------------
    try:
        if config["variables"] == "all":
            parsed_config["variables"] = ["all"]
        else:
            parsed_config["variables"] = [
                v.strip() for v in config["variables"].split(",")
            ]
    except ValueError as e:
        msg = f"Error parsing variables from config: {e}"
        logger.error(msg)
        raise ValueError(msg) from e

    # ------------ Parse levels ------------
    try:
        parsed_config["levels"] = [int(level) for level in config["levels"].split(",")]
    except ValueError as e:
        msg = f"Error parsing levels from config: {e}"
        logger.error(msg)
        raise ValueError(msg) from e

    # ------------ Generate  the save path ------------
    # The file will be saved with the following name format:
    # - "{start_datetime}_{end_datetime}_{delta_time}.nc"
    # in the `data/era5_download` directory

    start_str = parsed_config["start_datetime"].strftime("%Y-%m-%dT%H")
    end_str = parsed_config["end_datetime"].strftime("%Y-%m-%dT%H")
    delta_str = config["delta_time"]
    parsed_config["save_name"] = f"{start_str}_{end_str}_{delta_str}.nc"
    parsed_config["save_path"] = os.path.join(
        here(), "data/era5_download", parsed_config["save_name"]
    )

    return parsed_config


def add_config_attributes(ds: xr.Dataset, parsed_config: dict) -> xr.Dataset:
    """
    Add the configuration settings as attributes to the ERA5 dataset.

    Args:
        ds (xr.Dataset): The input ERA5 dataset.
        parsed_config (dict): The parsed configuration dictionary.

    Returns:
        xr.Dataset: The ERA5 dataset with the configuration settings as attributes.
    """
    ds.attrs["source_path"] = parsed_config["source_path"]
    ds.attrs["start_datetime"] = parsed_config["start_datetime"].isoformat()
    ds.attrs["end_datetime"] = parsed_config["end_datetime"].isoformat()
    ds.attrs["hours_delta_time"] = parsed_config["delta_time"].total_seconds() / 3600
    ds.attrs["variables"] = parsed_config["variables"]
    ds.attrs["levels"] = parsed_config["levels"]
    ds.attrs["date_downloaded"] = datetime.now().isoformat()
    return ds


def download_era5_data(parsed_config: dict, use_mock_data: bool = False) -> xr.Dataset:
    """
    Download ERA5 slice from the specified source path, save it to a NetCDF file,
    and return the downloaded data as an xarray Dataset.


    Args:
        parsed_config (dict): Parsed configuration dictionary with the
        configuration parameters.
        use_mock_data (bool): Whether to use mock data instead of downloading,
        for testing purposes. If True, the data will not be saved to disk.

    Returns:
        xr.Dataset: An xarray Dataset containing the downloaded ERA5 data
        or the mock data.
    """

    try:
        if use_mock_data:
            log_and_print(logger, "Creating mock ERA5 data...")
            full_era5_ds = create_mock_era5(
                start_datetime=parsed_config["start_datetime"],
                end_datetime=parsed_config["end_datetime"],
                variables=parsed_config["variables"]
                if parsed_config["variables"] != ["all"]
                else ["temperature", "u_component_of_wind", "v_component_of_wind"],
                levels=parsed_config["levels"],
            )

            # Override source_path for mock data
            parsed_config["source_path"] = "mock_data"

            log_and_print(logger, "Mock ERA5 data created.")

        else:
            # Open the ERA5 Dataset
            log_and_print(logger, "Loading ERA5 Dataset...")
            full_era5_ds = xr.open_dataset(parsed_config["source_path"], engine="zarr")
            log_and_print(logger, "ERA5 loaded.")

            # Select the variables
            if parsed_config["variables"] != ["all"]:
                full_era5_ds = full_era5_ds[parsed_config["variables"]]

        # Selecting the time range and levels
        log_and_print(logger, "Slicing ERA5 Dataset...")
        era5_ds = slice_era5_dataset(
            full_era5_ds,
            parsed_config["start_datetime"],
            parsed_config["end_datetime"],
            parsed_config["levels"],
        )

        # Apply time resampling if delta_time is greater than 1 hour
        if parsed_config["delta_time"] > timedelta(hours=1):
            log_and_print(logger, "Resampling ERA5 Dataset in time...")
            era5_ds = resample_era5_dataset(era5_ds, parsed_config["delta_time"])

        # Add config settings as attributes to the dataset
        era5_ds = add_config_attributes(era5_ds, parsed_config)

        # Save the dataset as NetCDF
        if not use_mock_data:
            log_and_print(
                logger, f"Size of ERA5 Dataset: {np.round(era5_ds.nbytes / 1e6)} MB"
            )
            log_and_print(
                logger, f"Saving ERA5 Dataset to {parsed_config['save_path']}..."
            )
            era5_ds.to_netcdf(parsed_config["save_path"], format="NETCDF4")
            log_and_print(logger, "ERA5 Dataset saved.")

        return era5_ds

    except Exception as e:
        msg = f"""
        Error {'creating mock' if use_mock_data else 'downloading'} ERA5 Dataset: {e}
        """
        log_and_print(logger, msg, level="error")
        raise ValueError(msg) from e


def main(
    config: dict = config, use_mock_data: bool = False, use_dvc: bool = False
) -> tuple[bool, bool]:
    """
    Main function to run the ERA5 download process.
    If using DVC, the function will attempt to retrieve the data from DVC first
    before downloading it.

    Args:
        config (dict): Configuration dictionary with the configuration parameters,
        optional and primarily for testing purposes.
        use_mock_data (bool): Whether to use mock data instead of downloading,
        for testing purposes.
        use_dvc (bool): Whether to use Data Version Control (DVC) to track the data.

    Returns:
        tuple[bool, bool]: A tuple of two booleans indicating whether the data was
        added to DVC and whether it was retrieved from DVC.
    """

    added_to_dvc = False
    retrieved_from_dvc = False
    try:
        parsed_config = config_parser(config)

        def handle_download_and_dvc() -> bool:
            """Helper function to download data and add it to DVC."""
            era5_ds = download_era5_data(parsed_config, use_mock_data)
            log_and_print(logger, "ERA5 download process completed successfully.")
            if use_dvc:
                try:
                    log_and_print(logger, "Adding ERA5 slice to DVC...")
                    add_data_to_dvc(parsed_config["save_path"], era5_ds.attrs)
                    log_and_print(logger, "ERA5 slice added to DVC.")
                    return True
                except Exception as e:
                    log_and_print(
                        logger, f"Error adding ERA5 slice to DVC: {e}", level="error"
                    )
                    return False
            return False

        if use_dvc:
            log_and_print(logger, "Attempting to retrieve ERA5 slice from DVC...")
            try:
                retrieve_data_from_dvc(parsed_config)
                log_and_print(
                    logger,
                    f"ERA5 slice retrieved from DVC: {parsed_config['save_path']}",
                )
                retrieved_from_dvc = True
            except (FileNotFoundError, ValueError) as e:
                log_and_print(logger, f"Could not retrieve ERA5 slice from DVC: {e}")
                added_to_dvc = handle_download_and_dvc()
        else:
            added_to_dvc = handle_download_and_dvc()

    except ValueError as e:
        log_and_print(logger, f"Configuration error: {e}", level="error")
    except Exception as e:
        log_and_print(logger, f"ERA5 download process failed: {e}", level="error")

    return added_to_dvc, retrieved_from_dvc


if __name__ == "__main__":

    def check_if_dvc_repo():
        """Check if the current directory is a DVC repository."""
        try:
            with DvcRepo(here()) as _:
                return True
        except Exception:
            return False

    is_dvc_repo = check_if_dvc_repo()
    if not is_dvc_repo:
        log_and_print(
            logger,
            "Not a Data Version Control (DVC) repository. Will not use DVC.",
            level="warning",
        )
        log_and_print(
            logger, "To initialize a DVC repository, run `dvc init`.", level="warning"
        )
        main()
    else:
        main(use_dvc=True)<|MERGE_RESOLUTION|>--- conflicted
+++ resolved
@@ -13,11 +13,8 @@
     config_reader,
     create_mock_era5,
     log_and_print,
-<<<<<<< HEAD
+    resample_era5_dataset,
     retrieve_data_from_dvc,
-=======
-    resample_era5_dataset,
->>>>>>> 3ad083b7
     setup_logger,
     slice_era5_dataset,
 )
