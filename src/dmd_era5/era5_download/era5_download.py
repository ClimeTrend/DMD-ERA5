--- conflicted
+++ resolved
@@ -157,26 +157,6 @@
     added_to_dvc = False
     retrieved_from_dvc = False
     try:
-<<<<<<< HEAD
-        parsed_config = config_parser(config, section="era5-download")
-
-        def handle_download_and_dvc() -> bool:
-            """Helper function to download data and add it to DVC."""
-            era5_ds = download_era5_data(parsed_config, use_mock_data)
-            log_and_print(logger, "ERA5 download process completed successfully.")
-            if use_dvc:
-                try:
-                    log_and_print(logger, "Adding ERA5 slice to DVC...")
-                    add_data_to_dvc(parsed_config["save_path"], era5_ds.attrs)
-                    log_and_print(logger, "ERA5 slice added to DVC.")
-                    return True
-                except Exception as e:
-                    log_and_print(
-                        logger, f"Error adding ERA5 slice to DVC: {e}", level="error"
-                    )
-                    return False
-            return False
-=======
         parsed_config = config_parser(config, section="era5-download", logger=logger)
 
         def handle_download_and_dvc() -> bool:
@@ -196,7 +176,6 @@
                     logger, f"Error adding ERA5 slice to DVC: {e}", level="error"
                 )
                 return False
->>>>>>> 9fa9d32a
 
         if use_dvc:
             log_and_print(logger, "Attempting to retrieve ERA5 slice from DVC...")
@@ -208,12 +187,6 @@
                 )
                 retrieved_from_dvc = True
             except (FileNotFoundError, ValueError) as e:
-<<<<<<< HEAD
-                log_and_print(logger, f"Could not retrieve ERA5 slice from DVC: {e}")
-                added_to_dvc = handle_download_and_dvc()
-        else:
-            added_to_dvc = handle_download_and_dvc()
-=======
                 log_and_print(
                     logger,
                     f"Could not retrieve ERA5 slice from DVC: {e}",
@@ -223,7 +196,6 @@
         else:
             download_era5_data(parsed_config, use_mock_data)
             log_and_print(logger, "ERA5 download process completed successfully.")
->>>>>>> 9fa9d32a
 
     except ValueError as e:
         log_and_print(logger, f"Configuration error: {e}", level="error")
