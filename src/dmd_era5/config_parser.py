--- conflicted
+++ resolved
@@ -2,15 +2,13 @@
 from datetime import datetime, timedelta
 from logging import Logger
 
-<<<<<<< HEAD
 from pyprojroot import here
-=======
+
 from dmd_era5.constants import (
     ERA5_PRESSURE_LEVEL_VARIABLES,
     ERA5_PRESSURE_LEVELS,
     ERA5_SINGLE_LEVEL_VARIABLES,
 )
->>>>>>> 8bb4eea3
 
 
 def validate_time_parameters(parsed_config: dict) -> None:
