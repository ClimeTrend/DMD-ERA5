--- conflicted
+++ resolved
@@ -34,11 +34,8 @@
     "pyprojroot",
     "dvc",
     "GitPython",
-<<<<<<< HEAD
     "scikit-learn",
-=======
     "dask",
->>>>>>> 34cc1e24
     ]
 
 [project.optional-dependencies]
